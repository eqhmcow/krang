package Krang::Upgrade;
use Krang::ClassFactory qw(pkg);
use warnings;
use strict;
use Krang::ClassLoader 'Conf';
use Krang::ClassLoader 'AddOn';
<<<<<<< HEAD
#use Krang::ClassLoader 'Script';
=======
use Krang::ClassLoader DB     => qw(dbh);
use Krang::ClassLoader Script => 'instance_agnostic';
>>>>>>> d2417eca
use Carp qw(croak);
use File::Spec::Functions qw(catfile);

# call the init-handler of any AddOns being used
BEGIN {
    pkg('AddOn')->call_handler('InitHandler');
}

=head1 NAME

Krang::Upgrade - superclass for Krang upgrade modules


=head1 SYNOPSIS

  use Krang::ClassLoader base => 'Upgrade';


=head1 DESCRIPTION

This module is intended to be used as a parent class for Krang upgrade
modules.  It implements a harness for calling the C<per_installation()> 
and C<per_instance()> methods.


=head1 INTERFACE

To use this module, there are three things you have to do:


=over 4

=item use Krang::ClassLoader base => 'Upgrade';

This causes your upgrade module (e.g., "V1_23.pm") to inherit
certain basic functionality.  Specifically, an C<upgrade()>
method which calls C<per_installation()>, and then calls
C<per_instance()> once for each instance.


=item per_installation()

You must implement this method in your upgrade module.  This method
is called once per upgrade, before the C<per_instance()> method is called.

This method is called (as an object method) by the inherited upgrade() method.


=item per_instance()

You must implement this method in your upgrade module.  This method
is called once per Krang instance, after the C<per_installation()> 
method is called.

This method is called (as an object method) by the inherited upgrade() method.

=back


=head2 INHERITED METHODS

=over 4


=item new()

The new() method is a constructor which creates a trivial object from a
hash.  Your upgrade modules may use this to store state information.


=item upgrade()

The upgrade() method is called by the krang_upgrade script to implement
an upgrade.  This method calls C<per_installation()>, and then calls 
C<per_instance()> once for each installed instance.

The following named parameters may be passed which will then get passed
along to C<per_installation()> and C<per_instance()>.

=over

=item * no_db

This tells the upgrade module that the upgrade should not make changes to
the database.

=back

=item remove_files()

This convenience method is provided to help remove old files during
the upgrade.  It's best to call this method in the
C<per_installation()> method since files are per-installation. File
names are given relative to C<KRANG_ROOT>. If a directory name is
passed to this method, the directory and all its content will be
deleted recursively.

    $self->remove_files(
        'lib/Krang/Foo.pm',
        'src/Foo-1.00.tar.gz',
    );

=back

=head1 SEE ALSO

Releasing Krang: Creating Upgrade Modules  F<docs/release.pod>

=cut

sub per_installation {
    my $self = shift;
    croak("No per_installation() method implemented in $self");
}

sub per_instance {
    my $self = shift;
    croak("No per_instance() method implemented in $self");
}

sub remove_files {
    my ($self, @files) = @_;
    foreach my $file (@files) {
        $file = catfile($ENV{KRANG_ROOT}, $file);
        system("rm -rf $file") if (-e $file || -d $file);
    }
}

# Create a trivial object
sub new {
    my $class = shift;
    bless({}, $class);
}

sub upgrade {
    my ($self, %args) = @_;

    # Run per_installation() method
    $self->per_installation(%args);

    # Run per_instance() method, for each instance
    my @instances = pkg('Conf')->instances();
    foreach my $instance (@instances) {

        # Switch to that instance
        pkg('Conf')->instance($instance);

        # Load the dbh, without version checking, to prime cache
        my $dbh = dbh(ignore_version => 1);

        # Call per_instance(), now that the environment has been established
        $self->per_instance(%args);
    }
}

1;<|MERGE_RESOLUTION|>--- conflicted
+++ resolved
@@ -4,12 +4,8 @@
 use strict;
 use Krang::ClassLoader 'Conf';
 use Krang::ClassLoader 'AddOn';
-<<<<<<< HEAD
-#use Krang::ClassLoader 'Script';
-=======
 use Krang::ClassLoader DB     => qw(dbh);
 use Krang::ClassLoader Script => 'instance_agnostic';
->>>>>>> d2417eca
 use Carp qw(croak);
 use File::Spec::Functions qw(catfile);
 
